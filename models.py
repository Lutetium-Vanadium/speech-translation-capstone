import whisperx.types
import whisperx
import numpy as np
import torch
import gc

<<<<<<< HEAD
from transformers import Wav2Vec2ForCTC, AutoProcessor, AutoModelForSeq2SeqLM, M2M100ForConditionalGeneration
from typing import Union
from config import *
from small100_tokenization import SMALL100Tokenizer
from nllb_tokenizer import NllbTokenizer
=======
from transformers import (
    Wav2Vec2ForCTC,
    AutoProcessor,
    MBartForConditionalGeneration,
    MBart50TokenizerFast,
)
from typing import Union
from config import (
    STORAGE_DIR_MODEL_WHISPER,
    STORAGE_DIR_MODEL_MMS_1B_ALL,
    STORAGE_DIR_MODEL_MBART_LARGE_50_MANY_TO_ONE,
    STORAGE_DIR_MODEL_MBART_LARGE_50_MANY_TO_MANY,
)
>>>>>>> 8ce4aa65
from whisperx.asr import FasterWhisperPipeline
from whisperx.types import TranscriptionResult, AlignedTranscriptionResult


class WhisperX:
    def __init__(
        self,
        whisper_arch: str = "medium",
        device: str = "cpu",
        compute_type: str = "int8",
    ):
        self.whisper_arch = whisper_arch
        self.device = device
        self.compute_type = compute_type
        self.model = None

    def get_model_name(self):
        return f"whisper-{self.whisper_arch}"

    def load_model(self) -> FasterWhisperPipeline:
        """Loads the Whisper archtype model."""
        self.model = whisperx.load_model(
            whisper_arch=self.whisper_arch,
            device=self.device,
            compute_type=self.compute_type,
            download_root=STORAGE_DIR_MODEL_WHISPER,
        )
        return self.model

    def unload(self):
        if self.model is not None:
            del self.model
        # Flush the current model from memory
        if self.device == "cuda":
            torch.cuda.empty_cache()
        gc.collect()

    def get_model(self) -> FasterWhisperPipeline:
        """Returns the loaded model, or loads it if not already loaded."""
        if self.model is None:
            self.load_model()
        return self.model

    def transcribe(
        self, audio: Union[str, np.ndarray], language: str = ""
    ) -> TranscriptionResult:
        """Transcribes audio using the loaded model, transcribes to English by default."""
        audio = audio.astype(np.float32) if isinstance(audio, np.ndarray) else audio
        model = self.get_model()
        transcription = model.transcribe(
            audio=audio, task="transcribe", language=language
        )

        return transcription

    def align_result(
        self,
        result: TranscriptionResult,
        audio: Union[str, np.ndarray],
        device: str = None,
    ) -> AlignedTranscriptionResult:
        """Aligns transcription results with an phenome model."""
        device = device or self.device  # Use instance device if none provided
        model, metadata = whisperx.load_align_model(
            language_code=result["language"], device=device
        )
        alignment_result = whisperx.align(
            transcript=result["segments"],
            model=model,
            align_model_metadata=metadata,
            audio=audio,
            device=device,
            return_char_alignments=False,
        )

        return alignment_result

    def transcribe_align(
        self, audio: Union[str, np.ndarray], language: str = ""
    ) -> AlignedTranscriptionResult:
        """Transcribes audio using the loaded model, transcribes to detected source language by default, though you can set a specific language."""
        audio = audio.astype(np.float32) if isinstance(audio, np.ndarray) else audio
        model = self.get_model()
        transcription = model.transcribe(
            audio=audio, task="transcribe", language=language
        )
        alignment_result = self.align_result(transcription, audio, self.device)

        return alignment_result


class MMS_1B_All:
    def __init__(self, model_id: str = "facebook/mms-1b-all", device: str = "cpu"):
        self.model_id = model_id
        self.model = None
        self.processor = None
        self.device = torch.device(device)

    def get_model_name(self):
        return self.model_id.split("/")[-1]

    def load_model(self):
        """Loads the processor and model for MMS-1B."""
        self.processor = AutoProcessor.from_pretrained(
            self.model_id, cache_dir=STORAGE_DIR_MODEL_MMS_1B_ALL
        )
        self.model = Wav2Vec2ForCTC.from_pretrained(
            self.model_id, cache_dir=STORAGE_DIR_MODEL_MMS_1B_ALL
        )
        self.model.to(self.device)
        return self.processor, self.model

    def unload(self):
        if self.model is not None:
            del self.model
        if self.processor is not None:
            del self.processor
        # Flush the current model from memory
        if self.device == "cuda":
            torch.cuda.empty_cache()
        gc.collect()

    def transcribe(self, audio: Union[str, np.ndarray], language: str = "eng"):
        """Transcribes audio using the loaded model, transcribes to English by default."""
        if self.processor is None or self.model is None:
            self.load_model()

        audio = audio.astype(np.float32) if isinstance(audio, np.ndarray) else audio
        self.processor.tokenizer.set_target_lang(language)
        self.model.load_adapter(language)

        inputs = self.processor(audio, sampling_rate=16_000, return_tensors="pt")
        inputs = {key: value.to(self.device) for key, value in inputs.items()}

        with torch.no_grad():
            outputs = self.model(**inputs).logits

        ids = torch.argmax(outputs, dim=-1)[0]
        transcription = self.processor.decode(ids)

        return transcription


<<<<<<< HEAD
### TRANSLATION ###

class Nllb200:
    def __init__(self, model_id: str = "facebook/nllb-200-distilled-600M", device: str = "cpu"):
        self.model_id = model_id
        self.tokenizers: NllbTokenizer|None = None
        self.model: AutoModelForSeq2SeqLM|None = None
        self.device = torch.device(device)

    def get_model_name(self):
        return self.model_id.split("/")[-1]

    def load_model(self):
        self.tokenizers = NllbTokenizer(self.model_id, cache_dir=STORAGE_DIR_MODEL_NLLB)
        self.model = AutoModelForSeq2SeqLM.from_pretrained(self.model_id, cache_dir=STORAGE_DIR_MODEL_NLLB)

        self.model.to(self.device)
        return self.tokenizers, self.model

    def unload(self):
        if self.model is not None:
            del self.model
        if self.tokenizers is not None:
            del self.tokenizers
        # Flush the current model from memory
        if self.device == "cuda":
            torch.cuda.empty_cache()
        gc.collect()

    def translate(self, text: str, source: str = "en", target: str = "en", max_length=1000):
        if self.tokenizers is None or self.model is None:
            self.load_model()

        tokenizer = self.tokenizers.get_tokenizer(source)

        with torch.no_grad():
            inputs = tokenizer(text, return_tensors="pt", padding=True).to(self.device)

            translated_tokens = self.model.generate(
                **inputs,
                forced_bos_token_id=tokenizer.convert_tokens_to_ids(self.tokenizers.get_lang_id(target)),
                max_length=max_length
            )
            translation = tokenizer.batch_decode(translated_tokens, skip_special_tokens=True)[0]
            return translation

class Small100:
    def __init__(self, model_id: str = "alirezamsh/small100", device: str = "cpu"):
        self.model_id = model_id
        self.tokenizer = None
        self.model = None
        self.device = torch.device(device)

    def get_model_name(self):
        return self.model_id.split("/")[-1]

    def load_model(self):
        self.tokenizer = SMALL100Tokenizer.from_pretrained("alirezamsh/small100", cache_dir=STORAGE_DIR_MODEL_SMALL)
        self.model = M2M100ForConditionalGeneration.from_pretrained("alirezamsh/small100", cache_dir=STORAGE_DIR_MODEL_SMALL)

        self.model.to(self.device)
        return self.tokenizer, self.model

    def unload(self):
        if self.model is not None:
            del self.model
        if self.tokenizer is not None:
            del self.tokenizer
        # Flush the current model from memory
        if self.device == "cuda":
            torch.cuda.empty_cache()
        gc.collect()

    def translate(self, text: str, source: str = "en", target: str = "en"):
        if self.tokenizer is None or self.model is None:
            self.load_model()

        self.tokenizer.tgt_lang = target
        encoded_text = self.tokenizer(text, return_tensors="pt").to(self.device)
        generated_tokens = self.model.generate(**encoded_text)
        return self.tokenizer.batch_decode(generated_tokens, skip_special_tokens=True)[0]
=======
class MBartLarge50ManyToOne:
    def __init__(
        self,
        model_id: str = "facebook/mbart-large-50-many-to-one-mmt",
        device: str = "cpu",
    ):
        self.model_id = model_id
        self.device = torch.device(device)
        self.model = None
        self.tokenizer = None

    def get_model_name(self):
        """Returns the name of the loaded model."""
        return self.model_id.split("/")[-1]

    def load_model(self):
        self.tokenizer = MBart50TokenizerFast.from_pretrained(
            self.model_id, cache_dir=STORAGE_DIR_MODEL_MBART_LARGE_50_MANY_TO_ONE
        )
        self.model = MBartForConditionalGeneration.from_pretrained(
            self.model_id, cache_dir=STORAGE_DIR_MODEL_MBART_LARGE_50_MANY_TO_ONE
        )
        self.model.to(self.device)
        return self.tokenizer, self.model

    def translate(self, text: str, source_lang: str, target_lang: str = "en_XX") -> str:
        """
        Translates text from the source language to the target language (default: English).

        Args:
            text (str): Input text to translate.
            source_lang (str): Source language code (e.g., 'fr_XX' for French).
            target_lang (str): Target language code (default: 'en_XX' for English), since Many-to-One, only to English.

        Returns:
            str: Translated text.
        """
        if self.tokenizer is None or self.model is None:
            self.load_model()

        # Set the source language
        self.tokenizer.src_lang = source_lang

        # Tokenize input text
        inputs = self.tokenizer(text, return_tensors="pt")
        inputs = {key: value.to(self.device) for key, value in inputs.items()}

        # Generate translation
        with torch.no_grad():
            outputs = self.model.generate(
                **inputs,
                forced_bos_token_id=self.tokenizer.lang_code_to_id[target_lang],
            )

        # Decode the translation
        translated_text = self.tokenizer.decode(outputs[0], skip_special_tokens=True)
        return translated_text


class MBartLarge50ManyToMany:
    def __init__(
        self,
        model_id: str = "facebook/mbart-large-50-many-to-many-mmt",
        device: str = "cpu",
    ):
        self.model_id = model_id
        self.device = torch.device(device)
        self.model = None
        self.tokenizer = None

    def get_model_name(self):
        """Returns the name of the loaded model."""
        return self.model_id.split("/")[-1]

    def load_model(self):
        self.tokenizer = MBart50TokenizerFast.from_pretrained(
            self.model_id, cache_dir=STORAGE_DIR_MODEL_MBART_LARGE_50_MANY_TO_MANY
        )
        self.model = MBartForConditionalGeneration.from_pretrained(
            self.model_id, cache_dir=STORAGE_DIR_MODEL_MBART_LARGE_50_MANY_TO_MANY
        )
        self.model.to(self.device)
        return self.tokenizer, self.model

    def translate(self, text: str, source_lang: str, target_lang: str) -> str:
        """
        Translates text from the source language to the target language.
        Args:
            text (str): Input text to translate.
            source_lang (str): Source language code (e.g., 'en_XX' for English).
            target_lang (str): Target language code (e.g., 'zh_CN' for Simplified Chinese).
        Returns:
            str: Translated text.
        """
        if self.tokenizer is None or self.model is None:
            self.load_model()

        # Set the source language
        self.tokenizer.src_lang = source_lang

        # Tokenize input text
        inputs = self.tokenizer(text, return_tensors="pt")
        inputs = {key: value.to(self.device) for key, value in inputs.items()}

        # Generate translation
        with torch.no_grad():
            outputs = self.model.generate(
                **inputs,
                forced_bos_token_id=self.tokenizer.lang_code_to_id[target_lang],
            )

        # Decode the translation
        translated_text = self.tokenizer.decode(outputs[0], skip_special_tokens=True)
        return translated_text
>>>>>>> 8ce4aa65
<|MERGE_RESOLUTION|>--- conflicted
+++ resolved
@@ -4,27 +4,18 @@
 import torch
 import gc
 
-<<<<<<< HEAD
-from transformers import Wav2Vec2ForCTC, AutoProcessor, AutoModelForSeq2SeqLM, M2M100ForConditionalGeneration
-from typing import Union
-from config import *
-from small100_tokenization import SMALL100Tokenizer
-from nllb_tokenizer import NllbTokenizer
-=======
 from transformers import (
     Wav2Vec2ForCTC,
     AutoProcessor,
     MBartForConditionalGeneration,
     MBart50TokenizerFast,
+    AutoModelForSeq2SeqLM,
+    M2M100ForConditionalGeneration
 )
 from typing import Union
-from config import (
-    STORAGE_DIR_MODEL_WHISPER,
-    STORAGE_DIR_MODEL_MMS_1B_ALL,
-    STORAGE_DIR_MODEL_MBART_LARGE_50_MANY_TO_ONE,
-    STORAGE_DIR_MODEL_MBART_LARGE_50_MANY_TO_MANY,
-)
->>>>>>> 8ce4aa65
+from config import *
+from small100_tokenization import SMALL100Tokenizer
+from nllb_tokenizer import NllbTokenizer
 from whisperx.asr import FasterWhisperPipeline
 from whisperx.types import TranscriptionResult, AlignedTranscriptionResult
 
@@ -168,7 +159,6 @@
         return transcription
 
 
-<<<<<<< HEAD
 ### TRANSLATION ###
 
 class Nllb200:
@@ -250,7 +240,7 @@
         encoded_text = self.tokenizer(text, return_tensors="pt").to(self.device)
         generated_tokens = self.model.generate(**encoded_text)
         return self.tokenizer.batch_decode(generated_tokens, skip_special_tokens=True)[0]
-=======
+
 class MBartLarge50ManyToOne:
     def __init__(
         self,
@@ -364,5 +354,4 @@
 
         # Decode the translation
         translated_text = self.tokenizer.decode(outputs[0], skip_special_tokens=True)
-        return translated_text
->>>>>>> 8ce4aa65
+        return translated_text